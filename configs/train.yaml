defaults:
  - /base@_here_
  - _self_
  - /data@_here_

# NOTE: full lists take precedence (e.g. for lr, weight_decay, threshold, lambdas, etc.)

# Experiment
name: 'prova'
seed: 17
device: 'mps'

# Network and Relaxation
N: 100
<<<<<<< HEAD
H: 400
num_layers: 1
=======
H: 300
num_layers: 5
>>>>>>> 0ffd7b14
J_D: 0.5
max_steps: 4                                   # full sweeps over the network (relaxation)
init_mode: "zeros"                             # "input", "zeros", "noisy_zeros"
init_noise: 0.0
lambda_left: [0.0, 2.0, 2.0, 2.0, 2.0, 1.0]     # first is lambda_x, last affects the readout layer
lambda_right: [0.0, 0.0, 0.0, 0.0, 0.25, 1000.0]  # last is lambda_y, last but one affects the readout layer
# lambda_x: 0.0
# lambda_y: 1000.0
# lambda_l: 2.0
# lambda_r: 2.0

lambda_wback_skip: [0.05, 0.1, 0.15, 0.2]
# lambda_wback: 0.15  # (/100 if buggy)
lambda_input_skip: [0.9, 0.7, 0.5, 0.3, 0.1]
lambda_input_output_skip: 0.0  # multiplied by L
lambda_wforth_skip: [0.2, 0.4, 0.6, 0.8]
# lambda_wforth: 1.0

lr_wforth_skip: 0.1
weight_decay_wforth_skip: 0.005
lr_input_skip: 0.03
weight_decay_input_skip: 0.005
lr_input_output_skip: 0.1
weight_decay_input_output_skip: 0.005

fc_left: true
fc_right: false
fc_input: false
<<<<<<< HEAD
# lambda_left: [6.0, 4.0, 4.0, 4.0, 4.0, 1.0]     # first is lambda_x, last affects the readout layer
# lambda_right: [4.0, 4.0, 4.0, 4.0, 1.0, 6.0]  # last is lambda_y, last but one affects the readout layer
lambda_x: 1000.0
lambda_y: 1000.0
lambda_l: 0.3
lambda_r: 0.3
lambda_wback: 1.0  # (/100 if buggy)
=======
>>>>>>> 0ffd7b14
lambda_internal: 1.0
lambda_fc: 1.0
symmetric_W: normalize
double_dynamics: false
double_update: false
use_local_ce: false
beta_ce: 10.0
lambda_cylinder: null

# Perceptron Rule
num_epochs: 20
batch_size: 16
<<<<<<< HEAD
lr: [0.03, 0.0, 0.1]                        # scaled by typical weight size. last two are for W_back and W_forth
# threshold: [1.0, 3.0]                       # perceptron rule. last is for readout layer
weight_decay: [0.01, 0.0, 0.005]              # scaled by learning rate. last two are for W_back and W_forth
# lr_J: 0.03
# lr_W: 0.1
threshold_hidden: 1.0
threshold_readout: 3.0
# weight_decay_J: 0.01
# weight_decay_W: 0.005
=======
# lr: [0.03, 0.03, 0.0, 0.1]                        # scaled by typical weight size. last two are for W_back and W_forth
# threshold: [1.0, 1.0, 3.0]                       # perceptron rule. last is for readout layer
# weight_decay: [0.01, 0.01, 0.0, 0.005]              # scaled by learning rate. last two are for W_back and W_forth
lr_J: 0.03
lr_W: 0.1
threshold_hidden: 1.2
threshold_readout: 4.0
weight_decay_J: 0.005
weight_decay_W: 0.005
>>>>>>> 0ffd7b14

begin_curriculum: 1.0  # in [0,1). if >= 1, no curriculum
p_curriculum: 0.5

# Evaluation
eval_interval: 1  # epochs
skip_representations: false
skip_couplings: false
skip_fields: false<|MERGE_RESOLUTION|>--- conflicted
+++ resolved
@@ -12,13 +12,8 @@
 
 # Network and Relaxation
 N: 100
-<<<<<<< HEAD
-H: 400
-num_layers: 1
-=======
 H: 300
 num_layers: 5
->>>>>>> 0ffd7b14
 J_D: 0.5
 max_steps: 4                                   # full sweeps over the network (relaxation)
 init_mode: "zeros"                             # "input", "zeros", "noisy_zeros"
@@ -47,16 +42,6 @@
 fc_left: true
 fc_right: false
 fc_input: false
-<<<<<<< HEAD
-# lambda_left: [6.0, 4.0, 4.0, 4.0, 4.0, 1.0]     # first is lambda_x, last affects the readout layer
-# lambda_right: [4.0, 4.0, 4.0, 4.0, 1.0, 6.0]  # last is lambda_y, last but one affects the readout layer
-lambda_x: 1000.0
-lambda_y: 1000.0
-lambda_l: 0.3
-lambda_r: 0.3
-lambda_wback: 1.0  # (/100 if buggy)
-=======
->>>>>>> 0ffd7b14
 lambda_internal: 1.0
 lambda_fc: 1.0
 symmetric_W: normalize
@@ -69,17 +54,6 @@
 # Perceptron Rule
 num_epochs: 20
 batch_size: 16
-<<<<<<< HEAD
-lr: [0.03, 0.0, 0.1]                        # scaled by typical weight size. last two are for W_back and W_forth
-# threshold: [1.0, 3.0]                       # perceptron rule. last is for readout layer
-weight_decay: [0.01, 0.0, 0.005]              # scaled by learning rate. last two are for W_back and W_forth
-# lr_J: 0.03
-# lr_W: 0.1
-threshold_hidden: 1.0
-threshold_readout: 3.0
-# weight_decay_J: 0.01
-# weight_decay_W: 0.005
-=======
 # lr: [0.03, 0.03, 0.0, 0.1]                        # scaled by typical weight size. last two are for W_back and W_forth
 # threshold: [1.0, 1.0, 3.0]                       # perceptron rule. last is for readout layer
 # weight_decay: [0.01, 0.01, 0.0, 0.005]              # scaled by learning rate. last two are for W_back and W_forth
@@ -89,7 +63,6 @@
 threshold_readout: 4.0
 weight_decay_J: 0.005
 weight_decay_W: 0.005
->>>>>>> 0ffd7b14
 
 begin_curriculum: 1.0  # in [0,1). if >= 1, no curriculum
 p_curriculum: 0.5
