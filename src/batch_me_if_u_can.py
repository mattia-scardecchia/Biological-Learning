import logging
import math
from typing import Optional

import torch
import torch.nn.functional as F

from src.utils import DTYPE

# @torch.compile(mode="max-autotune")
# def relax_kernel(state, couplings, mask, steps):
#     for _ in range(steps):
#         state_unfolded = state.unfold(1, 3, 1).transpose(-2, -1).flatten(2)
#         fields = torch.einsum(
#             "lni,bli->bln",
#             couplings * mask,
#             state_unfolded,
#         )
#         state[:, 1:-1] = torch.sign(fields)
#     return state


def sample_readout_weights(N, C, device, generator):
    # W = torch.randint(
    #     0,
    #     2,
    #     (N, C),
    #     device=device,
    #     dtype=DTYPE,
    #     generator=generator,
    # )
    # return 2 * W - 1
    W = torch.randn(
        (N, C),
        device=device,
        dtype=DTYPE,
        generator=generator,
    )
    return W


def sample_couplings(
    N,
    H,
    device,
    generator,
    J_D_1,
    J_D_2,
    ferromagnetic: bool = False,
    zero_out_cylinder_contribution: bool = False,
):
    """
    :param zero_out_cylinder_contribution: if True, the coupligs in the left rectangle
    of size (H, N) (drawing from neurons in the cylinder) are set to 0.
    """
    if ferromagnetic:
        J = torch.zeros((H, H), device=device, dtype=DTYPE)
    else:
        J = torch.randn(H, H, device=device, generator=generator, dtype=DTYPE)
        J /= torch.sqrt(torch.tensor(H, device=device, dtype=DTYPE))
    if zero_out_cylinder_contribution:
        J[:H, :N] = (
            0  # NOTE: we do this here cause we keep cylinder ferromagnetic couplings!
        )
    for i in range(N):
        J[i, i] = J_D_1
    for i in range(N, H):
        J[i, i] = J_D_2
    return J


def sample_state(N, batch_size, device, generator):
    S = torch.randint(
        0,
        2,
        (batch_size, N),
        device=device,
        dtype=DTYPE,
        generator=generator,
    )
    return 2 * S - 1


class BatchMeIfUCan:
    """
    BatchMeIfYouCan

    A dangerously parallel operator for when you’ve got too many dot products
    and not enough patience. Executes large-scale batch computations with
    reckless efficiency using all the cores, threads, and dark magic available.

    Features:
    - Massively parallel batch processing
    - Matrix multiplications at light speed
    - Makes your CPU sweat and your RAM cry
    - Not responsible for any melted laptops

    Usage:
        Just give it data. It’ll handle the rest. Fast. Loud. Proud.

    Warning:
        Not for the faint of FLOP. May cause overheating, data loss, or
        existential dread. Use at your own risk.

    """

    def __init__(
        self,
        num_layers: int,
        N: int,
        H: int,
        C: int,
        J_D: float,
        lambda_left: list[float],
        lambda_right: list[float],
        lambda_internal: float | list[float],
        lambda_fc: float | list[float],
        lr: torch.Tensor,
        threshold: torch.Tensor,
        weight_decay: torch.Tensor,
        init_mode: str,
        init_noise: float,
        fc_left: bool,
        fc_right: bool,
        fc_input: bool,
        symmetric_W: bool,
        double_dynamics: bool,
        double_update: bool,
        use_local_ce: bool,
        beta_ce: float,
        lambda_cylinder: float,  # ignored
        lambda_wback_skip: float | list[float],
        lambda_wforth_skip: float | list[float],
        lr_wforth_skip: float | list[float],
        weight_decay_wforth_skip: float | list[float],
        lambda_input_skip: float | list[float],
        lambda_input_output_skip: float,
        lr_input_skip: float | list[float],
        weight_decay_input_skip: float | list[float],
        lr_input_output_skip: float,
        weight_decay_input_output_skip: float,
        device: str = "cpu",
        seed: Optional[int] = None,
    ):
        """
        Initializes the classifier.
        :param num_layers: number of hidden layers.
        :param N: number of neurons per hidden layer.
        :param C: number of neurons in the readout layer.
        :param lambda_left: coupling strength with the previous layer. First element is lambda_x.
        :param lambda_right: coupling strength with the next layer. Last element is lambda_y.
        :param J_D: self-interaction strength (diagonal of internal couplings).
        :param device: 'cpu' or 'cuda'.
        :param seed: optional random seed.
        """
        assert len(lambda_left) == len(lambda_right) == num_layers + 1
        assert not (lambda_fc == 0 and (fc_left or fc_right))
        assert not ("noisy" in init_mode and init_noise == 0)
        assert not (double_update and not double_dynamics)
        assert N <= H
        if lr[-2] != 0:
            logging.warning("Detected lr of wback != 0. Setting it to 0")
            lr[-2] = 0
        if isinstance(lambda_internal, float):
            lambda_internal = [lambda_internal] * num_layers
        if isinstance(lambda_fc, float):
            lambda_fc = (
                [lambda_fc] * num_layers
            )  # 0-th element is for when fc_input is True (otherwise ignored)
        if isinstance(lambda_wforth_skip, float):
            lambda_wforth_skip = [lambda_wforth_skip] * (num_layers - 1)
        if isinstance(lambda_wback_skip, float):
            lambda_wback_skip = [lambda_wback_skip] * (num_layers - 1)
        if isinstance(lr_wforth_skip, float):
            lr_wforth_skip = [lr_wforth_skip] * (num_layers - 1)
        if isinstance(weight_decay_wforth_skip, float):
            weight_decay_wforth_skip = [weight_decay_wforth_skip] * (num_layers - 1)
        if isinstance(lr_input_skip, float):
            lr_input_skip = [lr_input_skip] * num_layers
        if isinstance(weight_decay_input_skip, float):
            weight_decay_input_skip = [weight_decay_input_skip] * num_layers
        if isinstance(lambda_input_skip, float):
            lambda_input_skip = [lambda_input_skip] * num_layers

        self.L = num_layers
        self.N = N
        self.H = H
        self.C = C
        self.lambda_left = torch.tensor(lambda_left, device=device)
        self.lambda_right = torch.tensor(lambda_right, device=device)
        self.J_D = torch.tensor(J_D, device=device)
        self.fc_left = fc_left
        self.fc_right = fc_right
        self.fc_input = fc_input
        self.lambda_internal = torch.tensor(lambda_internal, device=device)
        self.lambda_fc = torch.tensor(lambda_fc, device=device)
        self.symmetric_W = symmetric_W
        self.init_mode = init_mode
        self.init_noise = init_noise
        self.double_dynamics = double_dynamics
        self.double_update = double_update
        self.use_local_ce = use_local_ce
        self.beta_ce = beta_ce
        self.lambda_wback_skip = torch.tensor(lambda_wback_skip, device=device)
        self.lambda_wforth_skip = torch.tensor(lambda_wforth_skip, device=device)
        self.lr_wforth_skip = torch.tensor(lr_wforth_skip, device=device)
        self.weight_decay_wforth_skip = torch.tensor(
            weight_decay_wforth_skip, device=device
        )
        self.lambda_input_skip = torch.tensor(lambda_input_skip, device=device)
        self.lambda_input_output_skip = (
            torch.tensor(lambda_input_output_skip, device=device) * self.L
        )
        self.lr_input_skip = torch.tensor(lr_input_skip, device=device)
        self.weight_decay_input_skip = torch.tensor(
            weight_decay_input_skip, device=device
        )
        self.lr_input_output_skip = torch.tensor(lr_input_output_skip, device=device)
        self.weight_decay_input_output_skip = torch.tensor(
            weight_decay_input_output_skip, device=device
        )
        # TODO: expose these to config
        self.zero_out_cylinder_contribution = False  # TODO: check this
        self.learn_free_ferromagnetic = False  # TODO: check this

        self.root_H = torch.sqrt(torch.tensor(H, device=device))
        self.root_N = torch.sqrt(torch.tensor(N, device=device))
        self.root_C = torch.sqrt(torch.tensor(C, device=device))
        self.lr = lr.to(device)
        self.weight_decay = weight_decay.to(device)
        self.threshold = threshold.to(device)

        self.device = device
        self.generator = torch.Generator(device=self.device)
        self.cpu_generator = torch.Generator(device="cpu")
        if seed is not None:
            self.generator.manual_seed(seed)
            self.cpu_generator.manual_seed(seed)

        self.couplings = self.initialize_couplings(
            fc_left=fc_left, fc_right=fc_right
        )  # L+1, H, 3H
        self.symmetrize_W()
        self.prepare_tensors(lr, weight_decay, threshold)

        logging.info(f"Initialized {self} on device: {self.device}")
        logging.info(
            f"Parameters:\n"
            f"N={N},\n"
            f"H={H},\n"
            f"C={C},\n"
            f"num_layers={num_layers},\n"
            f"J_D={J_D},\n"
            f"lambda_left={lambda_left},\n"
            f"lambda_right={lambda_right},\n"
            f"lr={lr},\n"
            f"threshold={threshold},\n"
            f"weight_decay={weight_decay}\n"
            f"lambda_internal={lambda_internal},\n"
            f"lambda_fc={lambda_fc},\n"
            f"init_mode={init_mode},\n"
            f"init_noise={init_noise},\n"
            f"fc_left={fc_left},\n"
            f"fc_right={fc_right},\n"
            f"fc_input={fc_input},\n"
            f"symmetric_W={symmetric_W},\n"
            f"double_dynamics={double_dynamics},\n"
            f"double_update={double_update},\n"
            f"use_local_ce={use_local_ce},\n"
            f"beta_ce={beta_ce},\n"
            f"device={device},\n"
            f"seed={seed},\n"
        )

    def prepare_tensors(self, lr, weight_decay, threshold):
        self.is_learnable = self.build_is_learnable_mask(self.fc_left, self.fc_right)
        self.lr_tensor = self.build_lr_tensor(lr)
        self.weight_decay_tensor = self.build_weight_decay_tensor(weight_decay)
        self.threshold_tensor = threshold.to(self.device)
        self.ignore_right_mask = self.build_ignore_right_mask()  # 0: no; 1: yes; 2: yes, only label; 3: yes, only Wback feedback; 4: yes, label and Wback feedback.

    def initialize_couplings(self, fc_left: bool, fc_right: bool):
        couplings_buffer = []
        # fc_left = fc_right = 0  # hack to set ferromagnetic to True everywhere

        # First Layer
        if self.fc_input:
            J_x = (
                sample_couplings(
                    self.N,
                    self.H,
                    self.device,
                    self.generator,
                    self.lambda_left[0] / self.lambda_fc[0],
                    0,
                    not fc_left,
                )
                * self.lambda_fc[0]
            )
            # J_x = J_x * self.root_H / self.root_N  # only N terms are summed over
            J_x[:, self.N : self.H] = 0
        else:
            J_x = (
                torch.eye(self.H, device=self.device, dtype=DTYPE) * self.lambda_left[0]
            )
            for i in range(self.N, self.H):
                J_x[i, i] = 0
        couplings_buffer.append(J_x)
        couplings_buffer.append(
            sample_couplings(
                self.N,
                self.H,
                self.device,
                self.generator,
                self.J_D,
                self.J_D,
                False,
            )
            * self.lambda_internal[0]
        )
        if self.L > 1:  # il L == 1, right couplings will be set later (W_back)
            couplings_buffer.append(
                sample_couplings(
                    self.N,
                    self.H,
                    self.device,
                    self.generator,
                    self.lambda_right[0] / self.lambda_fc[0],
                    self.lambda_right[0] / self.lambda_fc[0],
                    not fc_right,
                    self.zero_out_cylinder_contribution,
                )
                * self.lambda_fc[0]
            )

        # Middle Layers
        for idx in range(1, self.L - 1):
            couplings_buffer.append(
                sample_couplings(
                    self.N,
                    self.H,
                    self.device,
                    self.generator,
                    self.lambda_left[idx] / self.lambda_fc[idx],
                    self.lambda_left[idx] / self.lambda_fc[idx],
                    not fc_left,
                    self.zero_out_cylinder_contribution,
                )
                * self.lambda_fc[idx]
            )
            couplings_buffer.append(
                sample_couplings(
                    self.N,
                    self.H,
                    self.device,
                    self.generator,
                    self.J_D,
                    self.J_D,
                    False,
                )
                * self.lambda_internal[idx]
            )
            couplings_buffer.append(
                sample_couplings(
                    self.N,
                    self.H,
                    self.device,
                    self.generator,
                    self.lambda_right[idx] / self.lambda_fc[idx],
                    self.lambda_right[idx] / self.lambda_fc[idx],
                    not fc_right,
                    self.zero_out_cylinder_contribution,
                )
                * self.lambda_fc[idx]
            )

        # Last Layer
        if self.L > 1:  # il L == 1, left couplings have been set before
            couplings_buffer.append(
                sample_couplings(
                    self.N,
                    self.H,
                    self.device,
                    self.generator,
                    self.lambda_left[self.L - 1] / self.lambda_fc[self.L - 1],
                    self.lambda_left[self.L - 1] / self.lambda_fc[self.L - 1],
                    not fc_left,
                    self.zero_out_cylinder_contribution,
                )
                * self.lambda_fc[self.L - 1]
            )
            couplings_buffer.append(
                sample_couplings(
                    self.N,
                    self.H,
                    self.device,
                    self.generator,
                    self.J_D,
                    self.J_D,
                    False,
                )
                * self.lambda_internal[self.L - 1]
            )
        W_initial = sample_readout_weights(self.H, self.C, self.device, self.generator)
        W_back = W_initial.clone() * self.lambda_right[-2] / self.root_C
        couplings_buffer.append(
            F.pad(
                W_back,
                (0, self.H - self.C, 0, 0),
                mode="constant",
                value=0,
            )  # (H, C) -> (H, H)
        )

        # Readout Layer
        W_forth = W_initial.clone().T * self.lambda_left[-1] / self.root_H
        couplings_buffer.append(
            F.pad(
                W_forth,
                (0, 0, 0, self.H - self.C),
                mode="constant",
                value=0,
            )  # (H, C) -> (H, H)
        )
        couplings_buffer.append(torch.zeros((self.H, self.H), device=self.device))
        id = torch.eye(self.C, device=self.device) * self.lambda_right[-1]
        couplings_buffer.append(
            F.pad(
                id,
                (0, self.H - self.C, 0, self.H - self.C),
                mode="constant",
                value=0,
            )  # (C, C) -> (H, H)
        )

        # Get the correct layout
        # couplings = (
        #     torch.stack(couplings_buffer)
        #     .reshape(self.L + 1, 3, self.N, self.N)
        #     .transpose(1, 2)
        #     .reshape(self.L + 1, self.N, 3 * self.N)
        # )
        couplings = torch.stack(
            [
                torch.cat(couplings_buffer[i * 3 : (i + 1) * 3], dim=1)
                for i in range(self.L + 1)
            ]
        )

        # define skip connections, their learning rates and weight decay tensors
        self.Wback_skip = (
            W_back.clone().repeat(self.L - 1, 1, 1)
            / self.lambda_right[-2]
            * self.lambda_wback_skip[:, None, None]
        )
        self.Wforth_skip = (
            W_forth.clone().repeat(self.L - 1, 1, 1)
            / self.lambda_left[-1]
            * self.lambda_wforth_skip[:, None, None]
        )
        self.lr_Wback_skip = torch.zeros_like(self.Wback_skip)
        self.lr_Wforth_skip_tensor = (
            torch.ones_like(self.Wforth_skip, device=self.device)
            * self.lr_wforth_skip[:, None, None]
            * self.lambda_wforth_skip[:, None, None]
            / self.root_H
        )
        self.weight_decay_Wforth_skip_tensor = (
            self.lr_Wforth_skip_tensor * self.weight_decay_wforth_skip[:, None, None]
        )

        assert not self.fc_input
        assert self.lambda_left[0] == 0
        self.input_skip = (
            torch.randn(
                self.L,
                self.H,
                self.N,
                device=self.device,
                generator=self.generator,
                dtype=DTYPE,
            )
            / self.root_N
            * self.lambda_input_skip[:, None, None]
        )
        self.lr_input_skip_tensor = (
            torch.ones_like(self.input_skip, device=self.device)
            * self.lr_input_skip[:, None, None]
            * self.lambda_input_skip[:, None, None]
            / self.root_N
        )
        self.weight_decay_input_skip_tensor = (
            self.lr_input_skip_tensor * self.weight_decay_input_skip[:, None, None]
        )
        self.input_output_skip = (
            torch.randn(
                self.C,
                self.N,
                device=self.device,
                generator=self.generator,
                dtype=DTYPE,
            )
            / self.root_N
        ) * self.lambda_input_output_skip
        self.lr_input_output_skip_tensor = (
            torch.ones_like(self.input_output_skip, device=self.device)
            * self.lr_input_output_skip
            * self.lambda_input_output_skip
            / self.root_N
        )
        self.weight_decay_input_output_skip_tensor = (
            self.lr_input_output_skip_tensor * self.weight_decay_input_output_skip
        )

        return couplings.to(self.device)

    def build_is_learnable_mask(self, fc_left: bool, fc_right: bool):
        H, N, L, C = self.H, self.N, self.L, self.C

        mask = torch.ones_like(self.couplings)
        mask[-1, :, H:] = 0
        mask[-1, C:H, :H] = 0
        mask[-2, :, 2 * H + C :] = 0
        mask[0, :, :H] = 0
        if self.fc_input:
            mask[0, :, :N] = 1

        for idx in range(L):
            mask[idx, :, H : 2 * H].fill_diagonal_(0)
            if idx > 0:
                if fc_left:
                    if self.learn_free_ferromagnetic:
                        mask[idx, :N, :N].fill_diagonal_(0)
                    else:
                        mask[idx, :H, :H].fill_diagonal_(0)
                    if self.zero_out_cylinder_contribution:
                        mask[idx, :H, :N] = (
                            0  # NOTE: we are also zeroing out the diagonal up to N here (but it's 0 already)!
                        )
                else:
                    mask[idx, :H, :H] = 0
                    if self.learn_free_ferromagnetic:
                        mask[idx, N:H, N:H].fill_diagonal_(1)
            if idx < L - 1:
                if fc_right:
                    if self.learn_free_ferromagnetic:
                        mask[idx, :N, 2 * H : 2 * H + N].fill_diagonal_(0)
                    else:
                        mask[idx, :H, 2 * H : 3 * H].fill_diagonal_(0)
                    if self.zero_out_cylinder_contribution:
                        mask[idx, :H, 2 * H : 2 * H + N] = (
                            0  # NOTE: we are also zeroing out the diagonal up to N here (but it's 0 already)!
                        )
                else:
                    mask[idx, :H, 2 * H : 3 * H] = 0
                    if self.learn_free_ferromagnetic:
                        mask[idx, N:H, 2 * H + N : 3 * H].fill_diagonal_(1)

                # mask[idx, :N, 2 * H : 2 * H + N].fill_diagonal_(0)
                # if not fc_right:
                #     mask[idx, :, 2 * H : 3 * H] = 0
                # if self.zero_out_cylinder_contribution:
                #     mask[idx, :H, 2 * H : 2 * H + N] = 0

        return mask.to(self.device).to(torch.bool)

    def build_lr_tensor(self, lr):
        # TODO: if we decide to turn this on, we need to ensure that the lr tensor
        # has the appropriate magnitude for the free neurons ferromagnetic couplings
        # (which currently it hasn't)
        assert not self.learn_free_ferromagnetic
        # TODO: here should consider zero_out_cylinder_contribution for normalization
        assert not self.zero_out_cylinder_contribution

        H, L, C = self.H, self.L, self.C
        lr_tensor = torch.zeros_like(self.couplings)  # (L+1, H, 3H)
        for idx in range(L):  # NOTE: wback will be overwritten later
            lr_tensor[idx, :, :] = lr[idx] / math.sqrt(H)
            lr_tensor[idx, :H, H : 2 * H] *= self.lambda_internal[idx]
            lr_tensor[idx, :H, 2 * H : 3 * H] *= self.lambda_fc[
                idx
            ]  # NOTE: this multiplies the diagonal as well
            if idx > 0 or (idx == 0 and self.fc_input):
                lr_tensor[idx, :H, :H] *= self.lambda_fc[
                    idx
                ]  # NOTE: this multiplies the diagonal as well
        lr_tensor[L - 1, :H, 2 * H : 2 * H + C] = (
            lr[-2] * self.lambda_right[-2] / math.sqrt(C)
        )  # NOTE: overwrite W_back
        lr_tensor[L, :C, :H] = lr[-1] * self.lambda_left[-1] / math.sqrt(H)  # W_forth
        lr_tensor[self.is_learnable == 0] = (
            0  # this is because above we accidentally set to nonzero some fictitious couplings (e.g. the complement of Wback)
        )
        return lr_tensor.to(self.device)

    def build_weight_decay_tensor(self, weight_decay):
        H, L, C = self.H, self.L, self.C
        weight_decay_tensor = torch.zeros_like(self.couplings, device=self.device)
        for idx in range(L):
            weight_decay_tensor[idx, :, :] = weight_decay[idx]
        weight_decay_tensor[L - 1, :, 2 * H : 2 * H + C] = weight_decay[-2]
        weight_decay_tensor[L, :C, :H] = weight_decay[-1]
        weight_decay_tensor *= self.lr_tensor
        return weight_decay_tensor

    def build_ignore_right_mask(self):
        H, L = self.H, self.L
        mask = torch.ones_like(self.couplings).unsqueeze(0).repeat(5, 1, 1, 1)
        mask[1, :, :, 2 * H : 3 * H] = 0  # ignore all right fields
        mask[2, -1, :, 2 * H : 3 * H] = 0  # ignore only label's ferromagnetic field
        mask[3, -2, :, 2 * H : 3 * H] = 0  # ignore only W_back's feedback
        mask[4, -2:, :, 2 * H : 3 * H] = (
            0  # ignore W_back's feedback and label's ferromagnetic field
        )
        return mask.to(self.device)

    def initialize_state(
        self,
        x: torch.Tensor,
        y: torch.Tensor,
        mode: str,
    ):
        """
        :param x: shape (batch_size, N)
        :param y: shape (batch_size, C)
        :return: shape (batch_size, L+3, H)
        """
        H, N, C, L = self.H, self.N, self.C, self.L
        batch_size = x.shape[0]
        x, y = x.to(self.device, DTYPE), y.to(self.device, DTYPE)
        x_padded = F.pad(x, (0, H - N, 0, 0), "constant", 0).unsqueeze(
            1
        )  # (B, N) -> (B, 1, H)
        if mode == "input":
            neurons = x_padded.repeat(1, L, 1)
            # y_hat = sample_state(C, batch_size, self.device, self.generator)
            # y_hat = torch.zeros((batch_size, C), device=self.device, dtype=DTYPE)
            y_hat = y.clone()
        elif mode == "zeros":
            neurons = torch.zeros((batch_size, L, H), device=self.device, dtype=DTYPE)
            y_hat = torch.zeros((batch_size, C), device=self.device, dtype=DTYPE)
            # y_hat = y.clone()
        elif mode == "noisy_zeros":
            signs = (
                torch.randint(0, 2, (batch_size, L, H), device=self.device, dtype=DTYPE)
                * 2
                - 1
            )
            neurons = torch.where(
                torch.rand(H, device=self.device, dtype=DTYPE) < self.init_noise,
                signs,
                torch.zeros_like(signs, device=self.device, dtype=DTYPE),
            )
            y_hat = torch.zeros((batch_size, C), device=self.device, dtype=DTYPE)
        else:
            raise ValueError(f"Unknown mode: {mode}")
        y_hat = F.pad(y_hat, (0, H - C, 0, 0), mode="constant", value=0).unsqueeze(
            1
        )  # (B, C) -> (B, 1, H)
        y_padded = F.pad(
            2 * y - 1,
            (0, H - C, 0, 0),
            mode="constant",
            value=0,
        ).unsqueeze(1)  # (B, C) -> (B, 1, H)
        state = torch.cat(
            [
                x_padded,
                neurons,
                y_hat,
                y_padded,
            ],
            dim=1,
        )  # NOTE: repeat copies the data
        return state

    def local_field(
        self,
        state: torch.Tensor,
        ignore_right,
    ):
        """
        :param state: shape (B, L+3, H)
        :return: shape (B, L+1, H)
        """
        state_unfolded = (
            state.unfold(1, 3, 1).transpose(-2, -1).flatten(2)
        )  # Shape: (B, L+1, 3*H)
        fields = torch.einsum(
            "lni,bli->bln",
            self.couplings * self.ignore_right_mask[ignore_right],
            state_unfolded,
        )
        if ignore_right in [0, 2]:
            fields[:, :-2, :] += torch.einsum(
                "lhc,bc->blh", self.Wback_skip, state[:, -2, : self.C]
            )
        fields[:, -1, : self.C] += torch.einsum(
            "lch,blh->bc", self.Wforth_skip, state[:, 1:-3, :]
        )
        fields[:, :-1, :] += torch.einsum(
            "lhn,bn->blh", self.input_skip, state[:, 0, : self.N]
        )
        fields[:, -1, : self.C] += torch.einsum(
            "cn,bn->bc", self.input_output_skip, state[:, 0, : self.N]
        )
        return fields

    def symmetrize_W(self):
        if self.symmetric_W == "buggy":
            self.couplings[-2, :, 2 * self.H : 2 * self.H + self.C] = (
                self.W_forth.T
                * self.root_H
                * self.lambda_right[-2]
                / self.root_C
                / self.lambda_left[-1]
                / 100
            )
<<<<<<< HEAD
        elif self.symmetric_W == "sign":
            self.couplings[-2, :, 2 * self.H : 2 * self.H + self.C] = (
                torch.sign(self.W_forth.T) * self.lambda_right[-2] / self.root_C
            )
=======
            self.Wback_skip = (
                self.Wforth_skip.transpose(1, 2)
                * self.root_H
                * self.lambda_wback_skip[:, None, None]
                / self.root_C
                / self.lambda_wforth_skip[:, None, None]
                / 100
            )
        elif self.symmetric_W == "normalize":
            norm_old = self.W_back.norm(dim=0).mean()  # (C,)
            self.couplings[-2, :, 2 * self.H : 2 * self.H + self.C] = (
                self.W_forth / self.W_forth.norm(dim=1)[:, None]
            ).T * norm_old[None, None]

            norm_old = self.Wback_skip.norm(dim=1).mean(dim=1)  # (L-1, C)
            self.Wback_skip = (
                self.Wforth_skip / self.Wforth_skip.norm(dim=2)[:, :, None]
            ).transpose(1, 2) * norm_old[:, None, None]
>>>>>>> 0ffd7b14
        elif self.symmetric_W:
            self.couplings[-2, :, 2 * self.H : 2 * self.H + self.C] = (
                self.W_forth.T
                * self.root_H
                * self.lambda_right[-2]
                / self.root_C
                / self.lambda_left[-1]
            )
            self.Wback_skip = (
                self.Wforth_skip.transpose(1, 2)
                * self.root_H
                * self.lambda_wback_skip[:, None, None]
                / self.root_C
                / self.lambda_wforth_skip[:, None, None]
            )
        else:
            pass

    def perceptron_rule(
        self,
        state: torch.Tensor,
        delta_mask: Optional[torch.Tensor] = None,
    ):
        fields = self.local_field(state, ignore_right=4)  # shape (B, L+1, H)
        neurons = state[:, 1:-1, :]  # shape (B, L+1, H)
        S_unfolded = state.unfold(1, 3, 1).transpose(-2, -1)  # shape (B, L+1, 3, H)
        if self.use_local_ce:
            is_unstable = 1 - torch.sigmoid(
                self.beta_ce * (fields * neurons - self.threshold_tensor[None, :, None])
            )  # omit a beta_ce factor to decouple slope and lr
        else:
            is_unstable = (fields * neurons) <= self.threshold_tensor[None, :, None]
        delta = (
            self.lr_tensor
            * torch.einsum("bli,blcj->licj", neurons * is_unstable, S_unfolded).flatten(
                2
            )
            / math.sqrt(state.shape[0])
        )
        if delta_mask is not None:
            delta = delta * delta_mask
        self.couplings = self.couplings * (1 - self.weight_decay_tensor) + delta

        delta_skip = (
            self.lr_Wforth_skip_tensor
            * torch.einsum(
                "bc,blh->lch",
                neurons[:, -1, : self.C] * is_unstable[:, -1, : self.C],
                state[:, 1:-3, :],
            )
            / math.sqrt(state.shape[0])
        )
        self.Wforth_skip = (
            self.Wforth_skip * (1 - self.weight_decay_Wforth_skip_tensor) + delta_skip
        )

        delta_input_skip = (
            self.lr_input_skip_tensor
            * torch.einsum(
                "blh,bn->lhn",
                neurons[:, :-1, :] * is_unstable[:, :-1, :],
                state[:, 0, : self.N],
            )
            / math.sqrt(state.shape[0])
        )
        self.input_skip = (
            self.input_skip * (1 - self.weight_decay_input_skip_tensor)
            + delta_input_skip
        )
        delta_input_output_skip = (
            self.lr_input_output_skip_tensor
            * torch.einsum(
                "bc,bn->cn",
                neurons[:, -1, : self.C] * is_unstable[:, -1, : self.C],
                state[:, 0, : self.N],
            )
            / math.sqrt(state.shape[0])
        )
        self.input_output_skip = (
            self.input_output_skip * (1 - self.weight_decay_input_output_skip_tensor)
            + delta_input_output_skip
        )

        self.symmetrize_W()  # W_back <- W_forth (with appropriate scaling)
        return is_unstable

    def relax(
        self,
        state: torch.Tensor,
        max_steps: int,
        ignore_right: int,
    ):
        sweeps = 0
        while sweeps < max_steps:
            # state[:, 1:-2, -1] = 1  # set a neuron per layer to 1 to project a bias term
            fields = self.local_field(state, ignore_right=ignore_right)
            # logits = state[:, -3] @ self.W_forth.T
            torch.sign(fields, out=state[:, 1:-1, :])
            # if ignore_right and sweeps >= 2:
            #     new_readout = F.one_hot(torch.argmax(logits, -1), self.H)
            #     state[:, -2] = new_readout  # overwrite readout
            sweeps += 1
        unsat = self.fraction_unsat(state, ignore_right=ignore_right)
        # state[:, 1:-2, -1] = 1  # bias term
        return state, sweeps, unsat

    def double_relax(self, state, max_sweeps):
        sweeps = 0
        while sweeps < max_sweeps:
            fields = self.local_field(state, ignore_right=0)
            state[:, 1:-1, :] = torch.sign(fields)
            sweeps += 1
        fields = self.local_field(state, ignore_right=0)
        first_unsat = state[:, 1:-1, :] != torch.sign(fields)
        first_fixed_point = state.clone()
        while sweeps < 2 * max_sweeps:
            fields = self.local_field(state, ignore_right=3)
            state[:, 1:-1, :] = torch.sign(fields)
            sweeps += 1
        fields = self.local_field(state, ignore_right=3)
        second_unsat = state[:, 1:-1, :] != torch.sign(fields)
        return first_fixed_point, state, sweeps, first_unsat, second_unsat

    def train_step(
        self,
        x: torch.Tensor,
        y: torch.Tensor,
        max_sweeps: int,
    ):
        state = self.initialize_state(x, y, self.init_mode)
        if self.double_dynamics:
            # Dynamics with annealing
            first_fixed_point, final_state, num_sweeps, _, unsat = self.double_relax(
                state, max_sweeps
            )
        else:
            # Simple dynamics
            final_state, num_sweeps, unsat = self.relax(
                state, max_sweeps, ignore_right=0
            )
        if self.double_update:
            # Double update (J on fixed point with external field, W on the one without it)
            made_update = self.make_double_update(first_fixed_point, final_state)

            # # Double update for the case without double dynamics
            # # Note: this does not quite work.
            # J_mask = torch.ones_like(self.couplings, device=self.device)
            # J_mask[-1, :, :] = 0  # readout row
            # J_mask[-2, :, 2 * self.H :] = 0  # Wback square
            # made_update = self.perceptron_rule(
            #     final_state,
            #     delta_mask=J_mask,
            # )
            # final_state_inference, _, _ = self.relax(
            #     state, max_sweeps, ignore_right=4
            # )
            # W_mask = torch.zeros_like(self.couplings, device=self.device)
            # W_mask[-1, :, :] = 1  # readout row
            # W_mask[-2, :, 2 * self.H :] = 1  # Wback square
            # self.perceptron_rule(
            #     final_state_inference,
            #     delta_mask=W_mask,
            # )
        else:
            # Simple update
            made_update = self.perceptron_rule(final_state)

        return {
            "sweeps": num_sweeps,
            "hidden_updates": made_update[:, :-1, :],
            "readout_updates": made_update[:, -1, : self.C],
            "hidden_unsat": unsat[:, :-1, :],
            "readout_unsat": unsat[:, -1, : self.C],
            "update_states": final_state[:, 1:-2, :],
        }

    def make_double_update(self, J_fixed_point, W_fixed_point):
        J_mask = torch.ones_like(self.couplings, device=self.device)
        J_mask[-1, :, :] = 0  # readout row
        J_mask[-2, :, 2 * self.H :] = 0  # Wback square
        made_update = self.perceptron_rule(
            J_fixed_point,
            delta_mask=J_mask,
        )
        W_mask = torch.zeros_like(self.couplings, device=self.device)
        W_mask[-1, :, :] = 1  # readout row
        W_mask[-2, :, 2 * self.H :] = 1  # Wback square
        self.perceptron_rule(
            W_fixed_point,
            delta_mask=W_mask,
        )
        return made_update

    def inference(
        self,
        x: torch.Tensor,
        max_sweeps: int,
    ):
        state = self.initialize_state(
            x,
            torch.zeros((x.shape[0], self.C), device=self.device, dtype=DTYPE),
            self.init_mode,
        )
        final_state, num_sweeps, unsat = self.relax(state, max_sweeps, ignore_right=4)
        logits = self.local_field(final_state, ignore_right=4)[:, -1, : self.C]
        # logits = final_state[:, -3] @ self.couplings[-1, : self.C, : self.H].T
        # logits += torch.einsum("lch,blh->bc", self.Wforth_skip, final_state[:, 1:-3, :])
        # logits += torch.einsum(
        #     "cn,bn->bc", self.input_output_skip, state[:, 0, : self.N]
        # )
        states, readout = final_state[:, 1:-2], final_state[:, -2]
        return logits, states, readout

    def set_wback(self, new):
        self.couplings[-2, :, 2 * self.H : 2 * self.H + self.C] = new

    def wforth2wback(self, wforth):
        return (
            wforth.T
            * self.root_H
            * self.lambda_right[-2]
            / self.root_C
            / self.lambda_left[-1]
        )

    @property
    def W_back(self):
        return self.couplings[-2, :, 2 * self.H : 2 * self.H + self.C]

    @property
    def W_forth(self):
        return self.couplings[-1, : self.C, : self.H]

    @property
    def internal_couplings(self):
        return self.couplings[:-1, :, self.H : 2 * self.H]

    @property
    def left_couplings(self):
        return self.couplings[1:-1, :, : self.H]

    @property
    def right_couplings(self):
        return self.couplings[0:-2, :, 2 * self.H : 3 * self.H]

    @property
    def input_couplings(self):
        return self.couplings[0, :, : self.N]

    @property
    def output_couplings(self):
        return self.couplings[-1, : self.C, 2 * self.H : 2 * self.H + self.C]

    @staticmethod
    def split_state(state):
        x = state[:, 0, :]
        S = state[:, 1:-2, :]
        y_hat = state[:, -2, :]
        y = state[:, -1, :]
        return x, S, y_hat, y

    def field_breakdown(self, state, x, y):
        internal = torch.einsum(
            "lni,bli->bln", self.couplings[:, :, self.H : 2 * self.H], state[:, 1:-1, :]
        )
        left = torch.einsum(
            "lni,bli->bln", self.couplings[:, :, : self.H], state[:, 0:-2, :]
        )
        right = torch.einsum(
            "lni,bli->bln",
            self.couplings[:, :, 2 * self.H : 3 * self.H],
            state[:, 2:, :],
        )
        right[:, :-2, :] += torch.einsum(
            "lhc,bc->blh", self.Wback_skip, state[:, -2, : self.C]
        )
        left[:, -1, : self.C] += torch.einsum(
            "lch,blh->bc", self.Wforth_skip, state[:, 1:-3, :]
        )
        left[:, -1, : self.C] += torch.einsum(
            "cn,bn->bc", self.input_output_skip, state[:, 0, : self.N]
        )
        left[:, :-1, :] += torch.einsum(
            "lhn,bn->blh", self.input_skip, state[:, 0, : self.N]
        )
        total = internal + left + right
        return {
            "internal": internal,
            "left": left,
            "right": right,
            "total": total,
        }

    def fraction_unsat(self, state, ignore_right: int = 0):
        fields = self.local_field(state, ignore_right=ignore_right)
        is_unsat = (fields * state[:, 1:-1, :]) < 0
        return is_unsat<|MERGE_RESOLUTION|>--- conflicted
+++ resolved
@@ -716,12 +716,6 @@
                 / self.lambda_left[-1]
                 / 100
             )
-<<<<<<< HEAD
-        elif self.symmetric_W == "sign":
-            self.couplings[-2, :, 2 * self.H : 2 * self.H + self.C] = (
-                torch.sign(self.W_forth.T) * self.lambda_right[-2] / self.root_C
-            )
-=======
             self.Wback_skip = (
                 self.Wforth_skip.transpose(1, 2)
                 * self.root_H
@@ -740,7 +734,6 @@
             self.Wback_skip = (
                 self.Wforth_skip / self.Wforth_skip.norm(dim=2)[:, :, None]
             ).transpose(1, 2) * norm_old[:, None, None]
->>>>>>> 0ffd7b14
         elif self.symmetric_W:
             self.couplings[-2, :, 2 * self.H : 2 * self.H + self.C] = (
                 self.W_forth.T
